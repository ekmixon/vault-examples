# Vault Examples

<<<<<<< HEAD
A collection of copy-pastable code example snippets demonstrating the various ways to use the [HashiCorp Vault](https://github.com/hashicorp/vault) client libraries to authenticate and retrieve secrets. More examples and languages on the way!
=======
A collection of copy-pastable code example snippets demonstrating the various ways to use the Vault client libraries for various languages to authenticate and retrieve secrets.
>>>>>>> 663b9b25

## How To Use 

Find the relevant file inside the designated directory for the language of your choice, and paste the example code into your application. (This repo is not intended to be "run" as a standalone application.)

### Dotnet
These examples use the community maintained library: [VaultSharp](https://github.com/rajanadar/VaultSharp)

### Go
These examples use the HashiCorp maintained client library: [HashiCorp Vault](https://pkg.go.dev/github.com/hashicorp/vault/api)

## How To Contribute

If you would like to submit a code example to this repo, please create a file containing one function (or a grouping of several related functions) in the language-appropriate directory.

We create the examples as functions so that they may be easily tested. When adding a code example, it may also be worth creating a test that calls the function(s). You can use the environment variable EXPECTED_SECRET_VALUE for comparison in your tests. If you're adding some code in a new language, you will need to do some extra work to add the proper test setup to the CI script, including setting any required environment variables.<|MERGE_RESOLUTION|>--- conflicted
+++ resolved
@@ -1,10 +1,6 @@
 # Vault Examples
 
-<<<<<<< HEAD
-A collection of copy-pastable code example snippets demonstrating the various ways to use the [HashiCorp Vault](https://github.com/hashicorp/vault) client libraries to authenticate and retrieve secrets. More examples and languages on the way!
-=======
 A collection of copy-pastable code example snippets demonstrating the various ways to use the Vault client libraries for various languages to authenticate and retrieve secrets.
->>>>>>> 663b9b25
 
 ## How To Use 
 
